--- conflicted
+++ resolved
@@ -219,7 +219,6 @@
 			"revisionTime": "2020-02-28T14:02:47Z"
 		},
 		{
-<<<<<<< HEAD
 			"checksumSHA1": "P5ctuhoHQPdxkEvVjUmuI4wqQT8=",
 			"path": "github.com/mendersoftware/go-lib-micro",
 			"revision": "6829ff01e034e52dcc1d76b29b30818a8364ee32",
@@ -260,49 +259,6 @@
 			"path": "github.com/mendersoftware/go-lib-micro/context/httpheader",
 			"revision": "6829ff01e034e52dcc1d76b29b30818a8364ee32",
 			"revisionTime": "2020-05-07T15:24:41Z"
-=======
-			"checksumSHA1": "spnPSTzZ0TsGSSzIac5XjQOasNg=",
-			"path": "github.com/klauspost/compress/huff0",
-			"revision": "022415c7cabcefa1c24832ebdf8598a41008e77a",
-			"revisionTime": "2020-02-28T14:02:47Z"
-		},
-		{
-			"checksumSHA1": "tNh2IRye15m0ddyaEKsU2JrJWgI=",
-			"path": "github.com/klauspost/compress/snappy",
-			"revision": "022415c7cabcefa1c24832ebdf8598a41008e77a",
-			"revisionTime": "2020-02-28T14:02:47Z"
-		},
-		{
-			"checksumSHA1": "faf9ArFEMQJDeSKcQAjfg+/tk30=",
-			"path": "github.com/klauspost/compress/zstd",
-			"revision": "022415c7cabcefa1c24832ebdf8598a41008e77a",
-			"revisionTime": "2020-02-28T14:02:47Z"
-		},
-		{
-			"checksumSHA1": "e8kyonoHHVgdusN5daTpm45mWnM=",
-			"path": "github.com/klauspost/compress/zstd/internal/xxhash",
-			"revision": "022415c7cabcefa1c24832ebdf8598a41008e77a",
-			"revisionTime": "2020-02-28T14:02:47Z"
-		},
-		{
-			"checksumSHA1": "0KIENyxWPSq17W94xV/WXK8b4DU=",
-			"comment": "v1.7.0",
-			"path": "github.com/magiconair/properties",
-			"revision": "8d7837e64d3c1ee4e54a880c5a920ab4316fc90a",
-			"revisionTime": "2017-09-02T06:01:07Z"
-		},
-		{
-			"checksumSHA1": "P5ctuhoHQPdxkEvVjUmuI4wqQT8=",
-			"path": "github.com/mendersoftware/go-lib-micro",
-			"revision": "b4f95d0540fd8fb2b1b2447359d7794d85e997b0",
-			"revisionTime": "2020-04-16T12:16:21Z"
-		},
-		{
-			"checksumSHA1": "gAyeRiXtnGam91Bj6Ll+NfHpPl4=",
-			"path": "github.com/mendersoftware/go-lib-micro/accesslog",
-			"revision": "a5eb0bc6455108fb1ecb45854c677d55244fddf4",
-			"revisionTime": "2020-02-05T13:39:50Z"
->>>>>>> 07a39bae
 		},
 		{
 			"checksumSHA1": "Jfc8ahIou9KAgtZPcofhbbg8WZM=",
@@ -323,30 +279,24 @@
 			"revisionTime": "2020-05-07T15:24:41Z"
 		},
 		{
-<<<<<<< HEAD
 			"checksumSHA1": "I4c9X9UIBpI6VK1XPEt/Yo+P3RU=",
 			"path": "github.com/mendersoftware/go-lib-micro/keys",
 			"revision": "6829ff01e034e52dcc1d76b29b30818a8364ee32",
 			"revisionTime": "2020-05-07T15:24:41Z"
 		},
 		{
-=======
->>>>>>> 07a39bae
 			"checksumSHA1": "DkDRxsYdWnwLrpJ657Kh9Krkyak=",
 			"path": "github.com/mendersoftware/go-lib-micro/log",
 			"revision": "6829ff01e034e52dcc1d76b29b30818a8364ee32",
 			"revisionTime": "2020-05-07T15:24:41Z"
 		},
 		{
-<<<<<<< HEAD
 			"checksumSHA1": "1+jIjx1TOHJjNfKUV3RSFvJxZo0=",
 			"path": "github.com/mendersoftware/go-lib-micro/log/testing",
 			"revision": "6829ff01e034e52dcc1d76b29b30818a8364ee32",
 			"revisionTime": "2020-05-07T15:24:41Z"
 		},
 		{
-=======
->>>>>>> 07a39bae
 			"checksumSHA1": "qr1mql4xHwl9qxWL6ra+tGxbTkM=",
 			"path": "github.com/mendersoftware/go-lib-micro/mongo/dbtest",
 			"revision": "6829ff01e034e52dcc1d76b29b30818a8364ee32",
@@ -359,15 +309,12 @@
 			"revisionTime": "2020-05-07T15:24:41Z"
 		},
 		{
-<<<<<<< HEAD
 			"checksumSHA1": "MuWPWWfCmlP43WBxoNQafJJxlsU=",
 			"path": "github.com/mendersoftware/go-lib-micro/mongo/migrate/mocks",
 			"revision": "6829ff01e034e52dcc1d76b29b30818a8364ee32",
 			"revisionTime": "2020-05-07T15:24:41Z"
 		},
 		{
-=======
->>>>>>> 07a39bae
 			"checksumSHA1": "sieXjK4uGibGjwVjk174Fas3jW8=",
 			"path": "github.com/mendersoftware/go-lib-micro/mongo/testing",
 			"revision": "6829ff01e034e52dcc1d76b29b30818a8364ee32",
@@ -392,15 +339,12 @@
 			"revisionTime": "2020-05-07T15:24:41Z"
 		},
 		{
-<<<<<<< HEAD
 			"checksumSHA1": "UKrQxSOM1ZjRkv2os8gdrDDEjgo=",
 			"path": "github.com/mendersoftware/go-lib-micro/routing",
 			"revision": "6829ff01e034e52dcc1d76b29b30818a8364ee32",
 			"revisionTime": "2020-05-07T15:24:41Z"
 		},
 		{
-=======
->>>>>>> 07a39bae
 			"checksumSHA1": "G7IbmowVpYr7khLoPExsmq1NNJQ=",
 			"path": "github.com/mendersoftware/go-lib-micro/store",
 			"revision": "6829ff01e034e52dcc1d76b29b30818a8364ee32",
